package org.utplsql.cli;

import com.beust.jcommander.IStringConverter;
<<<<<<< HEAD
import com.zaxxer.hikari.HikariDataSource;
import org.utplsql.cli.datasource.DataSourceProvider;

import java.sql.Connection;
import java.sql.PreparedStatement;
import java.sql.ResultSet;
import java.sql.SQLException;

public class ConnectionInfo {

    private String databaseVersion;
    private HikariDataSource pds;
    private ConnectionConfig config;

    public ConnectionInfo(String connectionInfo) {
        config = new ConnectionConfig(connectionInfo);
        pds = new HikariDataSource();
        pds.setAutoCommit(false);
    }

    public void setMaxConnections( int maxConnections ) {
        pds.setMaximumPoolSize(maxConnections);
    }

    public Connection getConnection() throws SQLException {
        if ( pds.getJdbcUrl() == null ) {
            new DataSourceProvider(config).testAndSetJdbcUrl(pds);
        }
        return pds.getConnection();
=======

public class ConnectionInfo {

    public static final String COMMANDLINE_PARAM_DESCRIPTION = "<user>/<password>@//<host>[:<port>]/<service> OR <user>/<password>@<TNSName> OR <user>/<password>@<host>:<port>:<SID>";
    private String connectionInfo;

    public ConnectionInfo(String connectionInfo) {
        this.connectionInfo = connectionInfo;
    }

    public String getConnectionString() {
        return connectionInfo;
>>>>>>> 54ad290f
    }

    public static class ConnectionStringConverter implements IStringConverter<ConnectionInfo> {

        @Override
        public ConnectionInfo convert(String s) {
            return new ConnectionInfo(s);
        }
    }
}<|MERGE_RESOLUTION|>--- conflicted
+++ resolved
@@ -1,37 +1,6 @@
 package org.utplsql.cli;
 
 import com.beust.jcommander.IStringConverter;
-<<<<<<< HEAD
-import com.zaxxer.hikari.HikariDataSource;
-import org.utplsql.cli.datasource.DataSourceProvider;
-
-import java.sql.Connection;
-import java.sql.PreparedStatement;
-import java.sql.ResultSet;
-import java.sql.SQLException;
-
-public class ConnectionInfo {
-
-    private String databaseVersion;
-    private HikariDataSource pds;
-    private ConnectionConfig config;
-
-    public ConnectionInfo(String connectionInfo) {
-        config = new ConnectionConfig(connectionInfo);
-        pds = new HikariDataSource();
-        pds.setAutoCommit(false);
-    }
-
-    public void setMaxConnections( int maxConnections ) {
-        pds.setMaximumPoolSize(maxConnections);
-    }
-
-    public Connection getConnection() throws SQLException {
-        if ( pds.getJdbcUrl() == null ) {
-            new DataSourceProvider(config).testAndSetJdbcUrl(pds);
-        }
-        return pds.getConnection();
-=======
 
 public class ConnectionInfo {
 
@@ -44,7 +13,6 @@
 
     public String getConnectionString() {
         return connectionInfo;
->>>>>>> 54ad290f
     }
 
     public static class ConnectionStringConverter implements IStringConverter<ConnectionInfo> {
