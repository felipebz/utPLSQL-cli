--- conflicted
+++ resolved
@@ -13,21 +13,4 @@
     sudo cp $CACHE_DIR/wagon-http-2.8-shaded.jar $MAVEN_HOME/lib/ext/
 fi
 
-<<<<<<< HEAD
-# Create the settings file with oracle server config.
-# If file already exists, Oracle dependencies were cached on previous build.
-if [ ! -f $MAVEN_CFG/.cached ]; then
-    cp settings.xml $MAVEN_CFG/settings.xml
-    touch $MAVEN_CFG/.cached
-else
-    echo "Using cached maven settings..."
-fi
-=======
 cp settings.xml $MAVEN_CFG/settings.xml
-
-# The Java API is not available on a public repository yet, we need to download and install it locally.
-# Always downloading the latest development version.
-git clone https://github.com/utPLSQL/utPLSQL-java-api.git
-cd utPLSQL-java-api
-mvn package install -DskipTests
->>>>>>> e0e9b15d
