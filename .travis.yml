--- conflicted
+++ resolved
@@ -53,13 +53,9 @@
     user: ${BINTRAY_USER}
     key: ${BINTRAY_API_KEY}
     dry-run: false
-<<<<<<< HEAD
-    on: develop
-
-notifications:
-  slack: $SLACK_API_TOKEN
-=======
     on:
       repository: utPLSQL/utPLSQL-cli
       branch: develop
->>>>>>> f018c62e
+
+notifications:
+  slack: $SLACK_API_TOKEN